--- conflicted
+++ resolved
@@ -913,17 +913,13 @@
         loop {
             let event = self.events.next_event();
             match event {
-                Some(Http3ClientEvent::HeaderReady{ stream_id, headers, fin }) => {
+                Some(Http3ClientEvent::HeaderReady{ stream_id, .. }) => {
                     let flow_shaper = self.flow_shaper.as_ref().unwrap().borrow_mut();
                     if flow_shaper.is_shaping_stream(stream_id) {
                         qdebug!([self], "Ignoring HeaderReady for chaff stream {}",
                                 stream_id);
                     } else {
-<<<<<<< HEAD
                         return event;
-=======
-                        return Some(Http3ClientEvent::HeaderReady{stream_id, headers, fin});
->>>>>>> 5e5cc5ce
                     }
                 },
                 Some(Http3ClientEvent::DataReadable{ stream_id }) => {
@@ -933,11 +929,7 @@
                         qdebug!([self], "Draining data on chaff stream {}", stream_id);
                         drain_stream(self, stream_id);
                     } else {
-<<<<<<< HEAD
                         return event;
-=======
-                        return Some(Http3ClientEvent::DataReadable{stream_id})
->>>>>>> 5e5cc5ce
                     }
                 },
                 other => return other
