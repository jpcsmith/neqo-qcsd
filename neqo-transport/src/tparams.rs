// Licensed under the Apache License, Version 2.0 <LICENSE-APACHE or
// http://www.apache.org/licenses/LICENSE-2.0> or the MIT license
// <LICENSE-MIT or http://opensource.org/licenses/MIT>, at your
// option. This file may not be copied, modified, or distributed
// except according to those terms.

#![allow(dead_code)]
use crate::{Error, Res};
use neqo_common::{hex, matches, qdebug, qtrace, Decoder, Encoder};
use neqo_crypto::ext::{ExtensionHandler, ExtensionHandlerResult, ExtensionWriterResult};
use neqo_crypto::HandshakeMessage;
use std::collections::HashMap;

struct PreferredAddress {
    // TODO(ekr@rtfm.com): Implement.
}

pub mod consts {
    pub const ORIGINAL_CONNECTION_ID: u16 = 0;
    pub const IDLE_TIMEOUT: u16 = 1;
    pub const STATELESS_RESET_TOKEN: u16 = 2;
    pub const MAX_PACKET_SIZE: u16 = 3;
    pub const INITIAL_MAX_DATA: u16 = 4;
    pub const INITIAL_MAX_STREAM_DATA_BIDI_LOCAL: u16 = 5;
    pub const INITIAL_MAX_STREAM_DATA_BIDI_REMOTE: u16 = 6;
    pub const INITIAL_MAX_STREAM_DATA_UNI: u16 = 7;
    pub const INITIAL_MAX_STREAMS_BIDI: u16 = 8;
    pub const INITIAL_MAX_STREAMS_UNI: u16 = 9;
    pub const ACK_DELAY_EXPONENT: u16 = 10;
    pub const MAX_ACK_DELAY: u16 = 11;
    pub const DISABLE_MIGRATION: u16 = 12;
    pub const PREFERRED_ADDRESS: u16 = 13;
}

use self::consts::*;

#[derive(PartialEq, Debug)]
pub enum TransportParameter {
    Bytes(Vec<u8>),
    Integer(u64),
    Empty,
}

impl TransportParameter {
    fn encode(&self, enc: &mut Encoder, tipe: u16) {
        enc.encode_uint(2, tipe);
        match self {
            TransportParameter::Bytes(a) => {
                enc.encode_vec(2, a);
            }
            TransportParameter::Integer(a) => {
                enc.encode_vec_with(2, |enc_inner| {
                    enc_inner.encode_varint(*a);
                });
            }
            TransportParameter::Empty => {
                enc.encode_uint(2, 0_u64);
            }
        };
    }

    fn decode(dec: &mut Decoder) -> Res<Option<(u16, TransportParameter)>> {
        let tipe = match dec.decode_uint(2) {
            Some(v) => v as u16,
            _ => return Err(Error::NoMoreData),
        };
        let content = match dec.decode_vec(2) {
            Some(v) => v,
            _ => return Err(Error::NoMoreData),
        };
        qtrace!("TP {:x} length {:x}", tipe, content.len());
        let mut d = Decoder::from(content);
        let tp = match tipe {
            ORIGINAL_CONNECTION_ID => TransportParameter::Bytes(d.decode_remainder().to_vec()), // TODO(mt) unnecessary copy
            STATELESS_RESET_TOKEN => {
                if d.remaining() != 16 {
                    return Err(Error::TransportParameterError);
                }
                TransportParameter::Bytes(d.decode_remainder().to_vec()) // TODO(mt) unnecessary copy
            }
            IDLE_TIMEOUT
            | INITIAL_MAX_DATA
            | INITIAL_MAX_STREAM_DATA_BIDI_LOCAL
            | INITIAL_MAX_STREAM_DATA_BIDI_REMOTE
            | INITIAL_MAX_STREAM_DATA_UNI
            | INITIAL_MAX_STREAMS_BIDI
            | INITIAL_MAX_STREAMS_UNI
            | MAX_ACK_DELAY => match d.decode_varint() {
                Some(v) => TransportParameter::Integer(v),
                None => return Err(Error::TransportParameterError),
            },

            MAX_PACKET_SIZE => match d.decode_varint() {
                Some(v) if v >= 1200 => TransportParameter::Integer(v),
                _ => return Err(Error::TransportParameterError),
            },

            ACK_DELAY_EXPONENT => match d.decode_varint() {
                Some(v) if v <= 20 => TransportParameter::Integer(v),
                _ => return Err(Error::TransportParameterError),
            },

            DISABLE_MIGRATION => TransportParameter::Empty,
            // Skip.
            // TODO(ekr@rtfm.com): Write a skip.
            _ => return Ok(None),
        };
        if d.remaining() > 0 {
            return Err(Error::TooMuchData);
        }

        Ok(Some((tipe, tp)))
    }
}

#[derive(Default, PartialEq, Debug)]
pub struct TransportParameters {
    params: HashMap<u16, TransportParameter>,
}

impl TransportParameters {
<<<<<<< HEAD
    pub fn encode(&self, d: &mut Data) -> Res<()> {
        let mut d2 = Data::default();
        for (tipe, tp) in &self.params {
            tp.encode(&mut d2, *tipe)?;
        }
        d.encode_uint(d2.written() as u64, 2);
        d.encode_data(&d2);

        Ok(())
    }

    pub fn decode(d: &mut Data) -> Res<TransportParameters> {
=======
    /// Decode is a static function that parses transport parameters
    /// using the provided decoder.
    pub fn decode(d: &mut Decoder) -> Res<TransportParameters> {
>>>>>>> aa560ecd
        let mut tps = TransportParameters::default();
        qtrace!("Parsed fixed TP header");

        let params = match d.decode_vec(2) {
            Some(v) => v,
            _ => return Err(Error::TransportParameterError),
        };
        let mut d2 = Decoder::from(params);
        while d2.remaining() > 0 {
            match TransportParameter::decode(&mut d2) {
                Ok(Some((tipe, tp))) => {
                    tps.params.insert(tipe, tp);
                }
                Ok(None) => {}
                Err(e) => return Err(e),
            }
        }
        Ok(tps)
    }

    pub fn encode(&self, enc: &mut Encoder) {
        enc.encode_vec_with(2, |mut enc_inner| {
            for (tipe, tp) in &self.params {
                tp.encode(&mut enc_inner, *tipe);
            }
        });
    }

    // Get an integer type or a default.
    pub fn get_integer(&self, tipe: u16) -> u64 {
        let default = match tipe {
            IDLE_TIMEOUT
            | INITIAL_MAX_DATA
            | INITIAL_MAX_STREAM_DATA_BIDI_LOCAL
            | INITIAL_MAX_STREAM_DATA_BIDI_REMOTE
            | INITIAL_MAX_STREAM_DATA_UNI
            | INITIAL_MAX_STREAMS_BIDI
            | INITIAL_MAX_STREAMS_UNI => 0,
            MAX_PACKET_SIZE => 65527,
            ACK_DELAY_EXPONENT => 3,
            MAX_ACK_DELAY => 25,
            _ => panic!("Transport parameter not known or not an Integer"),
        };
        match self.params.get(&tipe) {
            None => default,
            Some(TransportParameter::Integer(x)) => *x,
            _ => panic!("Internal error"),
        }
    }

    // Get an integer type or a default.
    pub fn set_integer(&mut self, tipe: u16, value: u64) {
        match tipe {
            IDLE_TIMEOUT
            | INITIAL_MAX_DATA
            | INITIAL_MAX_STREAM_DATA_BIDI_LOCAL
            | INITIAL_MAX_STREAM_DATA_BIDI_REMOTE
            | INITIAL_MAX_STREAM_DATA_UNI
            | INITIAL_MAX_STREAMS_BIDI
            | INITIAL_MAX_STREAMS_UNI
            | MAX_PACKET_SIZE
            | ACK_DELAY_EXPONENT
            | MAX_ACK_DELAY => {
                self.params.insert(tipe, TransportParameter::Integer(value));
            }
            _ => panic!("Transport parameter not known"),
        }
    }

    pub fn get_bytes(&self, tipe: u16) -> Option<Vec<u8>> {
        match tipe {
            ORIGINAL_CONNECTION_ID | STATELESS_RESET_TOKEN => {}
            _ => panic!("Transport parameter not known or not type bytes"),
        }

        match self.params.get(&tipe) {
            None => None,
            Some(TransportParameter::Bytes(x)) => Some(x.to_vec()),
            _ => panic!("Internal error"),
        }
    }

    pub fn set_bytes(&mut self, tipe: u16, value: Vec<u8>) {
        match tipe {
            ORIGINAL_CONNECTION_ID | STATELESS_RESET_TOKEN => {
                self.params.insert(tipe, TransportParameter::Bytes(value));
            }
            _ => panic!("Transport parameter not known or not type bytes"),
        }
    }

    pub fn set_empty(&mut self, tipe: u16) {
        match tipe {
            DISABLE_MIGRATION => {
                self.params.insert(tipe, TransportParameter::Empty);
            }
            _ => panic!("Transport parameter not known or not type empty"),
        }
    }

    fn was_sent(&self, tipe: u16) -> bool {
        self.params.contains_key(&tipe)
    }
}

#[derive(Default, Debug)]
pub struct TransportParametersHandler {
    pub local: TransportParameters,
    pub remote: Option<TransportParameters>,
}

impl ExtensionHandler for TransportParametersHandler {
    fn write(&mut self, msg: HandshakeMessage, d: &mut [u8]) -> ExtensionWriterResult {
<<<<<<< HEAD
        qdebug!("Writing transport parameters, msg={:?}", msg);

        // TODO(ekr@rtfm.com): Modify to avoid a copy.
        let mut buf = Data::default();
        self.local
            .encode(&mut buf)
            .expect("Failed to encode transport parameters");
        assert!(buf.remaining() <= d.len());
        d[..buf.remaining()].copy_from_slice(&buf.as_mut_vec());
        ExtensionWriterResult::Write(buf.remaining())
=======
        if !matches!(msg, TLS_HS_CLIENT_HELLO | TLS_HS_ENCRYPTED_EXTENSIONS) {
            return ExtensionWriterResult::Skip;
        }

        qdebug!("Writing transport parameters, msg={:?}", msg);

        // TODO(ekr@rtfm.com): Modify to avoid a copy.
        let mut enc = Encoder::default();
        self.local.encode(&mut enc);
        assert!(enc.len() <= d.len());
        d[..enc.len()].copy_from_slice(&enc);
        ExtensionWriterResult::Write(enc.len())
>>>>>>> aa560ecd
    }

    fn handle(&mut self, msg: HandshakeMessage, d: &[u8]) -> ExtensionHandlerResult {
        qdebug!(
            "Handling transport parameters, msg={:?} value={}",
            msg,
            hex(d),
        );

<<<<<<< HEAD
        // TODO(ekr@rtfm.com): Unnecessary copy.
        let mut buf = Data::from_slice(d);

        match TransportParameters::decode(&mut buf) {
            Err(_) => ExtensionHandlerResult::Alert(47), // illegal_parameter
=======
        if !matches!(msg, TLS_HS_CLIENT_HELLO | TLS_HS_ENCRYPTED_EXTENSIONS) {
            return ExtensionHandlerResult::Alert(110); // unsupported_extension
        }

        let mut dec = Decoder::from(d);
        match TransportParameters::decode(&mut dec) {
>>>>>>> aa560ecd
            Ok(tp) => {
                self.remote = Some(tp);
                ExtensionHandlerResult::Ok
            }
            _ => ExtensionHandlerResult::Alert(47), // illegal_parameter
        }
    }
}

// TODO(ekr@rtfm.com): Need to write more TP unit tests.
#[cfg(test)]
#[allow(unused_variables)]
mod tests {
    use super::*;
<<<<<<< HEAD
=======

>>>>>>> aa560ecd
    #[test]
    fn test_basic_tps() {
        let mut tps = TransportParameters::default();
        tps.params.insert(
            STATELESS_RESET_TOKEN,
            TransportParameter::Bytes(vec![1, 2, 3, 4, 5, 6, 7, 8, 1, 2, 3, 4, 5, 6, 7, 8]),
        );
        tps.params
            .insert(INITIAL_MAX_STREAMS_BIDI, TransportParameter::Integer(10));

<<<<<<< HEAD
        let mut d = Data::default();
        tps.encode(&mut d).expect("Couldn't encode");

        let tps2 = TransportParameters::decode(&mut d).expect("Couldn't decode");
=======
        let mut enc = Encoder::default();
        tps.encode(&mut enc);

        let tps2 = TransportParameters::decode(&mut enc.as_decoder()).expect("Couldn't decode");
>>>>>>> aa560ecd
        assert_eq!(tps, tps2);

        println!("TPS = {:?}", tps);
        assert_eq!(tps2.get_integer(IDLE_TIMEOUT), 0); // Default
        assert_eq!(tps2.get_integer(MAX_ACK_DELAY), 25); // Default
        assert_eq!(tps2.get_integer(INITIAL_MAX_STREAMS_BIDI), 10); // Sent
        assert_eq!(
            tps2.get_bytes(STATELESS_RESET_TOKEN),
            Some(vec![1, 2, 3, 4, 5, 6, 7, 8, 1, 2, 3, 4, 5, 6, 7, 8])
        );
        assert_eq!(tps2.get_bytes(ORIGINAL_CONNECTION_ID), None);
        assert_eq!(tps2.was_sent(ORIGINAL_CONNECTION_ID), false);
        assert_eq!(tps2.was_sent(STATELESS_RESET_TOKEN), true);

<<<<<<< HEAD
        let mut d = Data::default();
        tps.encode(&mut d).expect("Couldn't encode");

        let tps2 = TransportParameters::decode(&mut d).expect("Couldn't decode");
=======
        let mut enc = Encoder::default();
        tps.encode(&mut enc);

        let tps2 = TransportParameters::decode(&mut enc.as_decoder()).expect("Couldn't decode");
    }

    #[test]
    fn test_apple_tps() {
        let enc = Encoder::from_hex("0049000100011e00020010449aeef472626f18a5bba2d51ae473be0003000244b0000400048015f9000005000480015f900006000480015f90000700048004000000080001080009000108");
        let tps2 = TransportParameters::decode(&mut enc.as_decoder()).unwrap();
>>>>>>> aa560ecd
    }
}<|MERGE_RESOLUTION|>--- conflicted
+++ resolved
@@ -7,6 +7,7 @@
 #![allow(dead_code)]
 use crate::{Error, Res};
 use neqo_common::{hex, matches, qdebug, qtrace, Decoder, Encoder};
+use neqo_crypto::constants::{TLS_HS_CLIENT_HELLO, TLS_HS_ENCRYPTED_EXTENSIONS};
 use neqo_crypto::ext::{ExtensionHandler, ExtensionHandlerResult, ExtensionWriterResult};
 use neqo_crypto::HandshakeMessage;
 use std::collections::HashMap;
@@ -119,24 +120,9 @@
 }
 
 impl TransportParameters {
-<<<<<<< HEAD
-    pub fn encode(&self, d: &mut Data) -> Res<()> {
-        let mut d2 = Data::default();
-        for (tipe, tp) in &self.params {
-            tp.encode(&mut d2, *tipe)?;
-        }
-        d.encode_uint(d2.written() as u64, 2);
-        d.encode_data(&d2);
-
-        Ok(())
-    }
-
-    pub fn decode(d: &mut Data) -> Res<TransportParameters> {
-=======
     /// Decode is a static function that parses transport parameters
     /// using the provided decoder.
     pub fn decode(d: &mut Decoder) -> Res<TransportParameters> {
->>>>>>> aa560ecd
         let mut tps = TransportParameters::default();
         qtrace!("Parsed fixed TP header");
 
@@ -250,18 +236,6 @@
 
 impl ExtensionHandler for TransportParametersHandler {
     fn write(&mut self, msg: HandshakeMessage, d: &mut [u8]) -> ExtensionWriterResult {
-<<<<<<< HEAD
-        qdebug!("Writing transport parameters, msg={:?}", msg);
-
-        // TODO(ekr@rtfm.com): Modify to avoid a copy.
-        let mut buf = Data::default();
-        self.local
-            .encode(&mut buf)
-            .expect("Failed to encode transport parameters");
-        assert!(buf.remaining() <= d.len());
-        d[..buf.remaining()].copy_from_slice(&buf.as_mut_vec());
-        ExtensionWriterResult::Write(buf.remaining())
-=======
         if !matches!(msg, TLS_HS_CLIENT_HELLO | TLS_HS_ENCRYPTED_EXTENSIONS) {
             return ExtensionWriterResult::Skip;
         }
@@ -274,7 +248,6 @@
         assert!(enc.len() <= d.len());
         d[..enc.len()].copy_from_slice(&enc);
         ExtensionWriterResult::Write(enc.len())
->>>>>>> aa560ecd
     }
 
     fn handle(&mut self, msg: HandshakeMessage, d: &[u8]) -> ExtensionHandlerResult {
@@ -284,20 +257,12 @@
             hex(d),
         );
 
-<<<<<<< HEAD
-        // TODO(ekr@rtfm.com): Unnecessary copy.
-        let mut buf = Data::from_slice(d);
-
-        match TransportParameters::decode(&mut buf) {
-            Err(_) => ExtensionHandlerResult::Alert(47), // illegal_parameter
-=======
         if !matches!(msg, TLS_HS_CLIENT_HELLO | TLS_HS_ENCRYPTED_EXTENSIONS) {
             return ExtensionHandlerResult::Alert(110); // unsupported_extension
         }
 
         let mut dec = Decoder::from(d);
         match TransportParameters::decode(&mut dec) {
->>>>>>> aa560ecd
             Ok(tp) => {
                 self.remote = Some(tp);
                 ExtensionHandlerResult::Ok
@@ -312,10 +277,7 @@
 #[allow(unused_variables)]
 mod tests {
     use super::*;
-<<<<<<< HEAD
-=======
-
->>>>>>> aa560ecd
+
     #[test]
     fn test_basic_tps() {
         let mut tps = TransportParameters::default();
@@ -326,17 +288,10 @@
         tps.params
             .insert(INITIAL_MAX_STREAMS_BIDI, TransportParameter::Integer(10));
 
-<<<<<<< HEAD
-        let mut d = Data::default();
-        tps.encode(&mut d).expect("Couldn't encode");
-
-        let tps2 = TransportParameters::decode(&mut d).expect("Couldn't decode");
-=======
         let mut enc = Encoder::default();
         tps.encode(&mut enc);
 
         let tps2 = TransportParameters::decode(&mut enc.as_decoder()).expect("Couldn't decode");
->>>>>>> aa560ecd
         assert_eq!(tps, tps2);
 
         println!("TPS = {:?}", tps);
@@ -351,12 +306,6 @@
         assert_eq!(tps2.was_sent(ORIGINAL_CONNECTION_ID), false);
         assert_eq!(tps2.was_sent(STATELESS_RESET_TOKEN), true);
 
-<<<<<<< HEAD
-        let mut d = Data::default();
-        tps.encode(&mut d).expect("Couldn't encode");
-
-        let tps2 = TransportParameters::decode(&mut d).expect("Couldn't decode");
-=======
         let mut enc = Encoder::default();
         tps.encode(&mut enc);
 
@@ -367,6 +316,5 @@
     fn test_apple_tps() {
         let enc = Encoder::from_hex("0049000100011e00020010449aeef472626f18a5bba2d51ae473be0003000244b0000400048015f9000005000480015f900006000480015f90000700048004000000080001080009000108");
         let tps2 = TransportParameters::decode(&mut enc.as_decoder()).unwrap();
->>>>>>> aa560ecd
     }
 }