use std::collections::HashMap;
use std::rc::Rc;
use std::cell::{ RefCell, Cell };
use url::Url;
use neqo_common::{qtrace, qwarn};
use crate::stream_id::StreamId;
use crate::events::FlowShapingEvents;

const DEFAULT_RX_DATA_WINDOW: u64 = 1048576;
const MAX_FRAME_OVERHEAD: u64 = 16;


#[derive(Debug, PartialEq, Eq)]
pub(crate) enum RecvState {
    Created{ initial_msd: u64, throttled: bool },
    ReceivingHeaders {
        max_stream_data: u64,
        max_stream_data_limit: u64,
        data_consumed: u64,
    },
    ReceivingData {
        max_stream_data: u64,
        max_stream_data_limit: u64,
        data_consumed: u64,
        data_length: u64,
    },
    Unthrottled { data_length: u64 },
    Closed { data_length: u64 },
}

impl RecvState {
    fn new(initial_msd: u64, throttled: bool) -> Self {
        Self::Created { initial_msd, throttled }
    }

    fn name(&self) -> &str {
        match self {
            Self::Created { .. } => "Created",
            Self::ReceivingHeaders { .. } => "ReceivingHeaders",
            Self::ReceivingData { .. } => "ReceivingData",
            Self::Closed { .. } => "Closed",
            Self::Unthrottled { .. } => "Unthrottled",
        }
    }

    fn data_length(&self) -> Option<u64> {
        match self {
            Self::ReceivingData { data_length, .. } | Self::Unthrottled { data_length, .. }
            | Self::Closed { data_length, .. } => Some(*data_length),
            Self::Created { .. } | Self::ReceivingHeaders { .. } => None
        }
    }

    fn is_throttled(&self) -> bool {
        match self {
            Self::Created { throttled, .. } => *throttled,
            Self::ReceivingHeaders { .. } | Self::ReceivingData { .. }
            | Self::Closed { .. } => true,
            Self::Unthrottled { .. } => false
        }
    }

    #[allow(dead_code)]
    fn msd_available(&self) -> u64 {
        match self {
            Self::ReceivingHeaders { max_stream_data, max_stream_data_limit, .. }
            | Self::ReceivingData { max_stream_data, max_stream_data_limit, .. } => {
                max_stream_data_limit - max_stream_data
            },
            Self::Created { .. } | Self::Closed { .. } => 0,
            Self::Unthrottled { .. } => std::u64::MAX,
        }
    }
}


#[derive(Debug, PartialEq, Eq)]
enum SendState {
    Throttled { pending: u64, allowed: u64, },
    Unthrottled,
    Closed,
}

impl SendState {
    pub fn throttled() -> Self {
        SendState::with_limits(0, 0)
    }

    pub fn with_limits(pending: u64, allowed: u64) -> Self {
        assert!(allowed <= pending, "Throttled cannot have more allowed than pending.");
        SendState::Throttled { pending, allowed }
    }

    pub fn is_throttled(&self) -> bool {
        match self {
            Self::Throttled { .. } | Self::Closed => true,
            Self::Unthrottled => false
        }
    }

    pub fn pending_bytes(&self) -> u64 {
        match self {
            Self::Throttled { pending, .. } => *pending,
            Self::Unthrottled | Self::Closed => 0,
        }
    }

    pub fn allowed_to_send(&self) -> u64 {
        match self {
            Self::Throttled { allowed, .. } => *allowed,
            Self::Unthrottled | Self::Closed => 0,
        }
    }

    pub fn name(&self) -> &str {
        match self {
            Self::Throttled { .. } => "Throttled [Send]",
            Self::Unthrottled => "Unthrottled [Send]",
            Self::Closed => "Closed [Send]"
        }
    }
}


#[derive(Debug)]
pub(crate) struct ChaffStream {
    stream_id: StreamId,
    url: Url,
    recv_state: RecvState,
    send_state: SendState,
    events: Rc<RefCell<FlowShapingEvents>>,
}

impl ChaffStream {
    pub fn new(
        stream_id: u64,
        url: Url,
        events: Rc<RefCell<FlowShapingEvents>>,
        initial_msd: u64,
        throttled: bool,
    ) -> Self {
        ChaffStream {
            stream_id: StreamId::new(stream_id),
            url,
            recv_state: RecvState::new(initial_msd, throttled),
            send_state: if throttled { SendState::throttled() }
                        else { SendState::Unthrottled },
            events,
        }
    }

    pub fn url(&self) -> &Url {
        &self.url
    }

    pub fn is_throttled(&self) -> bool {
        self.recv_state.is_throttled() || self.send_state.is_throttled()
    }

    pub fn msd_available(&self) -> u64 {
        self.recv_state.msd_available()
    }

    pub fn open(&mut self) {
        let next_state = match self.recv_state {
            RecvState::Created { initial_msd, throttled: true } => {
                RecvState::ReceivingHeaders {
                    max_stream_data: initial_msd,
                    max_stream_data_limit: initial_msd,
                    data_consumed: 0,
                }
            },
<<<<<<< HEAD
            RecvState::Created { initial_msd, throttled: false, .. } => {
                self.events.borrow_mut()
                    .send_max_stream_data(&self.stream_id, DEFAULT_RX_DATA_WINDOW,
                                          DEFAULT_RX_DATA_WINDOW - initial_msd);

                RecvState::Unthrottled{ data_length: 0 }
            },
            _ => panic!("Cannot open stream from current recv_state!")
=======
            _ => qwarn!([self], "Trying to open stream in state {:?}", self.state)
>>>>>>> 5e5cc5ce
        };

        qtrace!([self], "open: {:?} -> {:?}", self.recv_state, next_state);
        self.recv_state = next_state;
    }

    pub fn close_receiving(&mut self) {
        let closed_state = RecvState::Closed {
            data_length: self.recv_state.data_length().unwrap_or(0)
        };
        qtrace!([self], "{} -> {}", self.recv_state.name(), closed_state.name());
        self.recv_state = closed_state;
    }

    pub fn close_sending(&mut self) {
        qtrace!([self], "{} -> {}", self.send_state.name(), SendState::Closed.name());
        self.send_state = SendState::Closed;
    }

    pub fn is_open(&self) -> bool {
        matches!(
            self.recv_state,
            RecvState::ReceivingHeaders{ .. } | RecvState::ReceivingData { .. }
        )
    }

    /// Pull data on this stream. Return the amount of data pulled.
    pub fn pull_data(&mut self, amount: u64) -> u64 {
        let msd_available = self.msd_available();

        match self.recv_state {
            RecvState::ReceivingHeaders{ ref mut max_stream_data, .. }
            | RecvState::ReceivingData{ ref mut max_stream_data, .. } => {
                match std::cmp::min(amount, msd_available) {
                    0 => 0,
                    pull_amount => {
                        *max_stream_data += pull_amount;
                        self.events.borrow_mut()
                            .send_max_stream_data(
                                &self.stream_id, *max_stream_data, pull_amount);
                        pull_amount
                    }
                }
            },
            _ => panic!("Cannot pull data for stream in current state!")
        }
    }

    pub fn data_consumed(&mut self, amount: u64) {
        qtrace!([self], "Recording consumption of {} data.", amount);
        match self.recv_state {
            RecvState::ReceivingHeaders {
                ref mut data_consumed, max_stream_data_limit, ..  }
            | RecvState::ReceivingData {
                ref mut data_consumed, max_stream_data_limit, ..  } => {
                *data_consumed += amount;
                qtrace!("New values: {} <= {}", *data_consumed, max_stream_data_limit);
                // TODO: Enable assert once we actually control
                // assert!(*data_consumed <= max_stream_data_limit);
            },
            RecvState::Closed{ .. } | RecvState::Unthrottled { .. } => (),
            _ => panic!("Data should not be consumed in the current state.")
        };

    }

    pub fn awaiting_header_data(&mut self, min_remaining: u64) {
        qtrace!([self], "Needs {} bytes for header data {:?}.", min_remaining, self.recv_state);
        match self.recv_state {
            RecvState::ReceivingHeaders {
                ref mut max_stream_data_limit, data_consumed, .. }
            | RecvState::ReceivingData {
                ref mut max_stream_data_limit, data_consumed, ..
            } => {
                *max_stream_data_limit = std::cmp::max(
                    data_consumed + min_remaining + MAX_FRAME_OVERHEAD,
                    *max_stream_data_limit);
            },
            RecvState::Closed { .. } | RecvState::Unthrottled { .. } => (),
            _ => panic!("Should not receive data frame in other states!")
        }
    }

    /// Called when HTTP/3 has parsed a data frame's length on this stream.
    ///
    /// Increase the MSD limit by the length of the data. Depending on how
    /// many header frames were before this data frame, the actual MSD limit
    /// may be different from the amount of data available by up to 14 bytes
    /// per header frame received on the stream.
    pub fn on_data_frame(&mut self, length: u64) {
        qtrace!([self], "Encountered data frame with length {}, {:?}", length, self.recv_state);
        match self.recv_state {
            RecvState::ReceivingHeaders{ max_stream_data, data_consumed, .. } => {
                let max_stream_data_limit = std::cmp::max(
                    data_consumed + length, max_stream_data
                );
                self.recv_state = RecvState::ReceivingData {
                    max_stream_data,
                    max_stream_data_limit,
                    data_consumed,
                    data_length: length,
                }
            },
            RecvState::ReceivingData {
                ref mut max_stream_data_limit, data_consumed, ref mut data_length,
                max_stream_data
            } => {
                // It seems to be possible to receive multiple HTTP/3 data
                // frames in response to a request, we therefore aggregate
                // their lengths
                // It's not possible to encounter another dataframe without having parsed
                // the previous, so we only consider bytes consumed in determining the new
                // limit.
                *max_stream_data_limit = std::cmp::max(
                    data_consumed + length, max_stream_data
                );
                *data_length += length;
            },
            RecvState::Unthrottled { ref mut data_length } => {
                *data_length += length;
            },
            RecvState::Closed{ .. } => (),
            _ => panic!("Should not receive data frame in other states!")
        }
    }

    /// Called to indicate the new or retransmitted data is awaiting
    /// being sent on this stream.
    pub fn data_queued(&mut self, amount: u64) {
        match &mut self.send_state {
            SendState::Throttled { pending, .. } => *pending += amount,
            SendState::Unthrottled => (),
            SendState::Closed => panic!("Data queued while the stream is closed."),
        }
    }

    /// Called to indicate that data was sent on the stream.
    pub fn data_sent(&mut self, amount: u64) {
        match &mut self.send_state {
            SendState::Throttled { pending, allowed } => {
                assert!(amount <= *pending, "More data sent than was known pending.");
                assert!(amount <= *allowed, "More data sent than was allowed.");

                *pending -= amount;
                *allowed -= amount;
            },
            SendState::Unthrottled => (),
            SendState::Closed => panic!("Data sent while the stream is closed."),
        }
    }

    pub fn blocked_pending_bytes(&self) -> u64 {
        self.send_state.pending_bytes() - self.send_state.allowed_to_send()
    }

    pub fn push_data(&mut self, amount: u64) -> u64 {
        match &mut self.send_state {
            SendState::Throttled { pending, allowed } => {
                assert!(*allowed <= *pending);
                let pushed = std::cmp::min(*pending - *allowed, amount);
                *allowed += pushed;

                pushed
            },
            SendState::Unthrottled | SendState::Closed => {
                panic!("Cannot push data in this state.");
            }
        }
    }
}


impl ::std::fmt::Display for ChaffStream {
    fn fmt(&self, f: &mut ::std::fmt::Formatter) -> ::std::fmt::Result {
        write!(f, "ChaffStream({})", self.stream_id)
    }
}


#[derive(Debug, Default)]
pub(crate) struct ChaffStreamMap(HashMap<u64, ChaffStream>);


impl ChaffStreamMap {
    /// Pull data from various streams amounting to `amount`.
    /// Return the actual amount pulled.
    pub fn pull_data(&mut self, amount: u64) -> u64 {
        let mut remaining = amount;

        for (_, stream) in self.iter_mut()
            .filter(|(_, stream)| stream.msd_available() > 0)
        {
            assert!(stream.msd_available() > 0);
            let pulled = stream.pull_data(remaining);

            remaining -= pulled;
            if remaining == 0 {
                break;
            }
        }

        amount - remaining
    }

    /// Push up to the specified amount of data, return the acutal amount
    /// pushed. Streams are selected in arbitrary order.
    pub fn push_data(&mut self, amount: u64) -> u64 {
        let remaining = Cell::new(amount);

        self.0.values_mut()
            .filter(|stream| stream.blocked_pending_bytes() > 0)
            .take_while(|_| remaining.get() > 0)
            .for_each(|stream| {
                let pushed = stream.push_data(remaining.get());
                remaining.set(remaining.get() - pushed);
            });

        amount - remaining.take()
    }

    pub fn pull_available(&self) -> u64 {
        self.iter().fold(0, |total, (_, stream)| total + stream.msd_available())
    }

    pub fn can_pull(&self) -> bool {
        self.pull_available() > 0
    }

    // add a padding stream to the shaping streams
    pub fn insert(&mut self, stream: ChaffStream) {
        assert!(self.0.insert(stream.stream_id.as_u64(), stream).is_none())
    }

    pub fn len(&self) -> usize {
        self.0.len()
    }

    #[allow(dead_code)]
    pub fn get_mut(&mut self, stream_id: &u64) -> Option<&mut ChaffStream> {
        self.0.get_mut(stream_id)
    }

    pub fn contains(&self, stream_id: &u64) -> bool {
        self.0.contains_key(stream_id)
    }

    #[allow(dead_code)]
    pub fn has_open(&self) -> bool {
        self.0.iter().any(|(_, stream)| stream.is_open())
    }

    #[allow(dead_code)]
    pub fn iter(&self) -> std::collections::hash_map::Iter<u64, ChaffStream> {
        self.0.iter()
    }

    pub fn iter_mut(&mut self) -> std::collections::hash_map::IterMut<u64, ChaffStream> {
        self.0.iter_mut()
    }
}


#[cfg(test)]
mod tests {
    use super::*;

    struct StreamBuilder {
        stream_id: u64,
        throttled: bool,
        initial_msd: u64,
        events: Rc<RefCell<FlowShapingEvents>>,
    }

    impl StreamBuilder {
        fn new(stream_id: u64) -> StreamBuilder {
            StreamBuilder {
                stream_id: stream_id,
                throttled: false,
                initial_msd: 0,
                events: Default::default()
            }
        }

        fn throttled(&mut self, state: bool) -> &mut Self {
            self.throttled = state;
            self
        }

        fn with_initial_msd(&mut self, initial_msd: u64) -> &mut Self {
            self.initial_msd = initial_msd;
            self
        }

        fn with_events(&mut self, events: &Rc<RefCell<FlowShapingEvents>>) -> &mut Self {
            self.events = events.clone();
            self
        }

        fn opened(&mut self) -> ChaffStream {
            let mut stream = self.build();
            stream.open();
            stream
        }

        fn with_send_state(&mut self, state: SendState) -> ChaffStream {
            let mut stream = self.build();
            stream.send_state = state;
            stream
        }

        fn build(&mut self) -> ChaffStream {
            ChaffStream::new(
                self.stream_id, Url::parse("https://www.example.com").unwrap(),
                Default::default(), self.initial_msd, self.throttled)
        }
    }

    mod throttled {
        use super::*;
        use crate::events::FlowShapingEvent;

        fn throttled_stream() -> StreamBuilder {
            let mut bldr = StreamBuilder::new(0);
            bldr.with_initial_msd(20).throttled(true);
            bldr
        }

        #[test]
        fn test_creation() {
            let stream = ChaffStream::new(
                0, Url::parse("https://a.com").unwrap(),
                Rc::new(RefCell::new(FlowShapingEvents::default())),
                20, true);

            assert!(matches!(stream.recv_state, RecvState::Created { .. }));
            assert_eq!(stream.is_throttled(), true);

            let stream = ChaffStream::new(
                0, Url::parse("https://a.com").unwrap(),
                Rc::new(RefCell::new(FlowShapingEvents::default())),
                20, false);
            assert!(matches!(stream.recv_state, RecvState::Created { .. }));
            assert_eq!(stream.is_throttled(), false);
        }

        #[test]
        fn test_open() {
            let mut stream = throttled_stream().build();
            let events = stream.events.clone();

            stream.open();
            assert!(matches!(stream.recv_state, RecvState::ReceivingHeaders { .. }));
            assert_eq!(events.borrow().has_events(), false);
        }

        #[test]
        fn test_on_data_frame() {
            let mut stream = throttled_stream()
                .with_initial_msd(100)
                .opened();

            assert!(matches!(stream.recv_state, RecvState::ReceivingHeaders {
                max_stream_data_limit: 100, .. }));
            // We consume 80 bytes and encounter the first data frame
            stream.data_consumed(80);
            stream.on_data_frame(2100);
            assert!(matches!(stream.recv_state, RecvState::ReceivingData {
                max_stream_data_limit: 2180, .. }));

            // We consume the previous frame and encounter the second data frame
            stream.data_consumed(2100);
            stream.on_data_frame(3200);
            assert!(matches!(stream.recv_state, RecvState::ReceivingData {
                max_stream_data_limit: 5380, .. }));
        }

        #[test]
        fn test_data_consumed() {
            let mut stream = throttled_stream().opened();

            assert!(matches!(
                    stream.recv_state,
                    RecvState::ReceivingHeaders { data_consumed: 0, .. }));
            stream.data_consumed(3000);
            assert!(matches!(
                    stream.recv_state,
                    RecvState::ReceivingHeaders { data_consumed: 3000, .. }));

            stream.data_consumed(1000);
            assert!(matches!(
                    stream.recv_state,
                    RecvState::ReceivingHeaders { data_consumed: 4000, .. }));
        }

        #[test]
        fn test_awaiting_header_data() {
            let mut stream = throttled_stream().opened();

            assert_eq!(stream.recv_state, RecvState::ReceivingHeaders {
                max_stream_data_limit: 20, max_stream_data: 20, data_consumed: 0
            });
            stream.awaiting_header_data(45);
            assert_eq!(stream.recv_state, RecvState::ReceivingHeaders {
                max_stream_data_limit: 45 + MAX_FRAME_OVERHEAD,
                max_stream_data: 20, data_consumed: 0
            });

            stream.awaiting_header_data(90);
            assert_eq!(stream.recv_state, RecvState::ReceivingHeaders {
                max_stream_data_limit: 90 + MAX_FRAME_OVERHEAD,
                max_stream_data: 20, data_consumed: 0
            });

            stream.data_consumed(70);
            stream.awaiting_header_data(100);
            assert_eq!(stream.recv_state, RecvState::ReceivingHeaders {
                max_stream_data_limit: 170 + MAX_FRAME_OVERHEAD,
                max_stream_data: 20, data_consumed: 70
            });
        }

        #[test]
        #[should_panic]
        fn test_pull_data_non_open() {
            let mut stream = throttled_stream().build();
            stream.pull_data(1000);
        }

        #[test]
        fn test_pull_data() {
            let mut stream = throttled_stream().opened();
            let events = stream.events.clone();

            let pulled = stream.pull_data(1000);
            assert_eq!(pulled, 0);
            assert_eq!(stream.recv_state, RecvState::ReceivingHeaders {
                max_stream_data_limit: 20, max_stream_data: 20, data_consumed: 0,
            });
            assert_eq!(events.borrow().has_events(), false);

            stream.on_data_frame(5000);
            let pulled = stream.pull_data(2000);
            assert_eq!(pulled, 2000);
            assert_eq!(stream.recv_state, RecvState::ReceivingData {
                max_stream_data_limit: 5000, max_stream_data: 2020, data_consumed: 0,
                data_length: 5000,
            });
            assert_eq!(events.borrow_mut().next_event(), Some(
                    FlowShapingEvent::SendMaxStreamData {
                        stream_id: 0, new_limit: 2020, increase: 2000
                    }));
        }

        #[test]
        fn test_data_queued() {
            let mut stream = throttled_stream().build();
            assert_eq!(stream.send_state.pending_bytes(), 0);
            assert_eq!(stream.send_state.allowed_to_send(), 0);

            stream.data_queued(1000);
            assert_eq!(stream.send_state.pending_bytes(), 1000);
            assert_eq!(stream.send_state.allowed_to_send(), 0);

            stream.data_queued(1500);
            assert_eq!(stream.send_state.pending_bytes(), 2500);
            assert_eq!(stream.send_state.allowed_to_send(), 0);
        }

        #[test]
        #[should_panic(expected = "More data sent than was allowed.")]
        fn test_data_sent_no_budget() {
            let mut stream = throttled_stream()
                .with_send_state(SendState::Throttled { pending: 500, allowed: 100, });

            stream.data_sent(500);
        }

        #[test]
        #[should_panic(expected = "More data sent than was known pending.")]
        fn test_data_sent_desync() {
            let mut stream = throttled_stream()
                .with_send_state(SendState::Throttled { pending: 100, allowed: 500, });

            stream.data_sent(500);
        }

        #[test]
        fn test_data_sent() {
            let mut stream = throttled_stream()
                .with_send_state(SendState::Throttled { pending: 900, allowed: 500, });

            stream.data_sent(300);
            assert_eq!(stream.send_state.allowed_to_send(), 200);
            assert_eq!(stream.send_state.pending_bytes(), 600);
        }

        #[test]
        fn test_push_data() {
            let mut stream = throttled_stream().build();

            let pushed = stream.push_data(500);
            assert_eq!(pushed, 0);
            assert_eq!(stream.send_state.allowed_to_send(), 0);
            assert_eq!(stream.send_state.pending_bytes(), 0);

            stream.data_queued(300);
            let pushed = stream.push_data(400);
            assert_eq!(pushed, 300);
            assert_eq!(stream.send_state.allowed_to_send(), 300);
            assert_eq!(stream.send_state.pending_bytes(), 300);

            stream.data_queued(200);
            let pushed = stream.push_data(500);
            assert_eq!(pushed, 200);
            assert_eq!(stream.send_state.allowed_to_send(), 500);
            assert_eq!(stream.send_state.pending_bytes(), 500);
        }

        #[test]
        fn test_close_receiving() {
            let mut stream = throttled_stream().build();

            stream.close_receiving();
            assert_eq!(stream.recv_state, RecvState::Closed { data_length: 0 });
        }

        #[test]
        fn test_close_sending() {
            let mut stream = throttled_stream().build();

            stream.close_sending();
            assert_eq!(stream.send_state, SendState::Closed);
        }
    }

    mod unthrottled {
        use super::*;
        use crate::events::FlowShapingEvent;

        fn unthrottled_stream() -> StreamBuilder {
            let mut builder = StreamBuilder::new(0);
            builder.with_initial_msd(20).throttled(false);
            builder
        }

        #[test]
        fn test_awaiting_header_data() {
            let mut stream = unthrottled_stream().opened();

            assert!(matches!(stream.recv_state, RecvState::Unthrottled { .. }));
            stream.awaiting_header_data(45);
            assert!(matches!(stream.recv_state, RecvState::Unthrottled { .. }));
            stream.awaiting_header_data(99);
            assert!(matches!(stream.recv_state, RecvState::Unthrottled { .. }));
        }

        #[test]
        fn test_data_consumed() {
            let mut stream = unthrottled_stream().opened();

            assert!(matches!(stream.recv_state, RecvState::Unthrottled { .. }));
            stream.data_consumed(3000);
            assert!(matches!(stream.recv_state, RecvState::Unthrottled { .. }));
            stream.data_consumed(1000);
            assert!(matches!(stream.recv_state, RecvState::Unthrottled { .. }));
        }

        #[test]
        fn test_on_data_frame_unthrottled() {
            let mut stream = unthrottled_stream()
                .with_initial_msd(100)
                .opened();

            assert!(matches!(stream.recv_state, RecvState::Unthrottled { data_length: 0 }));
            stream.on_data_frame(2100);
            assert!(matches!(stream.recv_state, RecvState::Unthrottled { data_length: 2100 }));
            stream.on_data_frame(3200);
            assert!(matches!(stream.recv_state, RecvState::Unthrottled { data_length: 5300 }));
        }

        #[test]
        fn test_open() {
            let stream = unthrottled_stream().opened();
            let events = stream.events.clone();

            assert!(matches!(stream.recv_state, RecvState::Unthrottled { data_length: 0 }));
            assert_eq!(events.borrow().has_events(), true);
            assert_eq!(events.borrow_mut().next_event(), Some(
                    FlowShapingEvent::SendMaxStreamData {
                        stream_id: 0,
                        new_limit: DEFAULT_RX_DATA_WINDOW,
                        increase: DEFAULT_RX_DATA_WINDOW - 20
                    }));
        }

        #[test]
        fn test_data_sent() {
            let mut stream = unthrottled_stream().build();

            assert_eq!(stream.send_state, SendState::Unthrottled);
            stream.data_sent(500);
            assert_eq!(stream.send_state, SendState::Unthrottled);
        }

        #[test]
        fn test_data_queued() {
            let mut stream = unthrottled_stream().build();

            assert_eq!(stream.send_state, SendState::Unthrottled);
            stream.data_queued(1000);
            assert_eq!(stream.send_state, SendState::Unthrottled);
        }

        #[test]
        #[should_panic(expected = "Cannot push data in this state.")]
        fn test_push_data() {
            let mut stream = unthrottled_stream().build();

            assert_eq!(stream.send_state, SendState::Unthrottled);
            stream.push_data(3000);
        }
    }

    mod chaff_map {
        use super::*;

        fn throttled_stream(stream_id: u64) -> StreamBuilder {
            let mut builder = StreamBuilder::new(stream_id);
            builder.with_initial_msd(20).throttled(true);
            builder
        }

        #[test]
        fn test_push_data() {
            let mut map = ChaffStreamMap::default();
            let events: Rc<RefCell<FlowShapingEvents>> = Default::default();
            let initial_state = [(0, 100, 100), (4, 500, 300), (8, 600, 100)];
            // We make this sum to the exact amount that is pushed because
            // hashset iteration order is non-deterministic and we may end up with
            // multiple different but valid solutions.
            let expected_state = [(0, 100, 100), (4, 500, 500), (8, 600, 600)];

            for (stream_id, pending, allowed) in &initial_state {
                map.insert(throttled_stream(*stream_id)
                           .with_events(&events)
                           .with_send_state(SendState::with_limits(*pending, *allowed)));
            }

            let pushed = map.push_data(700);
            assert_eq!(pushed, 700);

            for (stream_id, pending, allowed) in &expected_state {
                let stream = map.get_mut(stream_id).unwrap();
                assert_eq!(stream.send_state.allowed_to_send(), *allowed,
                           "stream: {:?}", stream_id);
                assert_eq!(stream.send_state.pending_bytes(), *pending);
            }
        }

        #[test]
        fn test_push_data_partial() {
            let mut map = ChaffStreamMap::default();
            let events: Rc<RefCell<FlowShapingEvents>> = Default::default();
            let initial_state = [(0, 300, 100), (4, 200, 200), (8, 600, 000)];
            let expected_state = [(0, 300, 300), (4, 200, 200), (8, 600, 600)];

            for (stream_id, pending, allowed) in &initial_state {
                map.insert(throttled_stream(*stream_id)
                           .with_events(&events)
                           .with_send_state(SendState::with_limits(*pending, *allowed)));
            }

            let pushed = map.push_data(1000);
            assert_eq!(pushed, 800);

            for (stream_id, pending, allowed) in &expected_state {
                let stream = map.get_mut(stream_id).unwrap();
                assert_eq!(stream.send_state.allowed_to_send(), *allowed);
                assert_eq!(stream.send_state.pending_bytes(), *pending);
            }
        }
    }
}<|MERGE_RESOLUTION|>--- conflicted
+++ resolved
@@ -170,7 +170,6 @@
                     data_consumed: 0,
                 }
             },
-<<<<<<< HEAD
             RecvState::Created { initial_msd, throttled: false, .. } => {
                 self.events.borrow_mut()
                     .send_max_stream_data(&self.stream_id, DEFAULT_RX_DATA_WINDOW,
@@ -178,10 +177,10 @@
 
                 RecvState::Unthrottled{ data_length: 0 }
             },
-            _ => panic!("Cannot open stream from current recv_state!")
-=======
-            _ => qwarn!([self], "Trying to open stream in state {:?}", self.state)
->>>>>>> 5e5cc5ce
+            _ => {
+                qwarn!([self], "Trying to open stream in state {:?}", self.recv_state);
+                return;
+            }
         };
 
         qtrace!([self], "open: {:?} -> {:?}", self.recv_state, next_state);
