use std::collections::VecDeque;
use std::cell::RefCell;
use std::fmt::Display;
use url::Url;

use neqo_common::qdebug;
use crate::stream_id::StreamId;

pub trait HEventConsumer {
    fn awaiting_header_data(&mut self, stream_id: u64, min_remaining: u64);
    fn on_data_frame(&mut self, stream_id: u64, length: u64);
    fn on_http_request_sent(&mut self, stream_id: u64, url: &Url, is_chaff: bool);
}

pub trait StreamEventConsumer {
    fn data_consumed(&mut self, stream_id: u64, amount: u64);
    fn on_first_byte_sent(&mut self, stream_id: u64);
    fn on_fin_received(&mut self, stream_id: u64);
}


#[derive(Debug, Eq, PartialEq, Clone)]
pub enum FlowShapingEvent {
    SendMaxData(u64),
    SendMaxStreamData {
        stream_id: u64,
        new_limit: u64,
        increase: u64,
    },
    SendPaddingFrames(u32),
    CloseConnection,
    ReopenStream(Url),
    DoneShaping
}

#[derive(Debug, Default)]
pub(crate) struct FlowShapingEvents {
    /// This is in a RefCell to allow borrowing a mutable reference in an
    /// immutable context
    events: RefCell<VecDeque<FlowShapingEvent>>,
    /// Queued MSD budget that needs to be sent.
    queued_msd: u64,
}

impl Display for FlowShapingEvents {
    fn fmt(&self, f: &mut ::std::fmt::Formatter) -> ::std::fmt::Result {
        write!(f, "QCD FlowShapinEvents")
    }
}

impl FlowShapingEvents {
    pub fn send_max_stream_data(&self, stream_id: &StreamId, new_limit: u64, increase: u64) {
        self.insert(FlowShapingEvent::SendMaxStreamData {
            stream_id: stream_id.as_u64(), new_limit, increase
        });
    }

    pub fn send_pad_frames(&self, pad_size: u32) {
        self.insert(FlowShapingEvent::SendPaddingFrames(pad_size));
    }

    fn insert(&self, event: FlowShapingEvent) {
        self.events.borrow_mut().push_back(event);
    }

    pub fn remove_by_id(&mut self, id: &u64) {
        qdebug!([self], "Removing events for stream {}", *id);

        type FSE = FlowShapingEvent;

        let mut events = self.events.borrow_mut();

        let maybe_increase = events.iter()
            .filter_map(|e| match e {
                FSE::SendMaxStreamData{ stream_id, increase, ..  }
                    if stream_id == id =>  Some(increase),
                _ => None
            }).max();

        if let Some(size) = maybe_increase  {
            self.queued_msd += size
        }

        // remove events for id
        events.retain(|e| !matches!(e, FSE::SendMaxStreamData{ stream_id, .. }
                                    if stream_id == id));
    }

    pub fn get_queued_msd(&self) -> u64 {
        self.queued_msd
    }

    pub fn consume_queued_msd(&mut self, amount: u64) {
        assert!(self.queued_msd >= amount);
        self.queued_msd -= amount;
    }

    #[must_use]
    pub fn next_event(&self) -> Option<FlowShapingEvent> {
        self.events.borrow_mut().pop_front()
    }

    #[must_use]
    pub fn has_events(&self) -> bool {
        !self.events.borrow().is_empty()
    }
}

#[derive(Debug, Default)]
pub(crate) struct FlowShapingApplicationEvents {
    // Events that concern the application layer (H3)
    events: RefCell<VecDeque<FlowShapingEvent>>
}

impl FlowShapingApplicationEvents {

<<<<<<< HEAD
    #[allow(dead_code)]
    pub fn send_connection_close(&self) {
        self.insert(FlowShapingEvent::CloseConnection)
=======
    pub fn is_done_shaping(&self) {
        self.insert(FlowShapingEvent::DoneShaping)
>>>>>>> 55d3b993
    }

    pub fn reopen_stream(&self, url: Url) {
        self.insert(FlowShapingEvent::ReopenStream(url))
    }

    fn insert(&self, event: FlowShapingEvent) {
        self.events.borrow_mut().push_back(event);
    }

    #[must_use]
    pub fn next_event(&self) -> Option<FlowShapingEvent> {
        self.events.borrow_mut().pop_front()
    }

    #[must_use]
    pub fn has_events(&self) -> bool {
        !self.events.borrow().is_empty()
    }
}<|MERGE_RESOLUTION|>--- conflicted
+++ resolved
@@ -113,15 +113,8 @@
 }
 
 impl FlowShapingApplicationEvents {
-
-<<<<<<< HEAD
-    #[allow(dead_code)]
-    pub fn send_connection_close(&self) {
-        self.insert(FlowShapingEvent::CloseConnection)
-=======
     pub fn is_done_shaping(&self) {
         self.insert(FlowShapingEvent::DoneShaping)
->>>>>>> 55d3b993
     }
 
     pub fn reopen_stream(&self, url: Url) {
