--- conflicted
+++ resolved
@@ -328,18 +328,6 @@
         ]
     }
 
-<<<<<<< HEAD
-    /// Records the creation of a stream for padding.
-    ///
-    /// Assumes that no events have been dequeud since the call of the
-    /// associated `on_new_stream` call for the `stream_id`.
-    pub fn on_new_padding_stream(&mut self, stream_id: u64, dummy_url: Url) {
-        assert!(self.events.borrow_mut()
-                .cancel_max_stream_data(StreamId::new(stream_id)));
-        qdebug!([self], "Removed max stream data event from stream {}", stream_id);
-
-        self.add_padding_stream(stream_id, dummy_url);
-=======
     /// Queue events related to a new stream being created by the peer.
     pub fn on_stream_incoming(&self, stream_id: u64) {
         let stream_id = StreamId::new(stream_id);
@@ -374,7 +362,6 @@
             qdebug!([self], "Added send_max_stream_data event to stream {} limit {}",
                     stream_id, self.config.rx_stream_data_window);
         }
->>>>>>> 67760420
     }
 
     fn add_padding_stream(&mut self, stream_id: u64, dummy_url: Url) {
